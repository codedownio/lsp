name:                haskell-lsp
version:             0.23.0.0
synopsis:            Haskell library for the Microsoft Language Server Protocol

description:         An implementation of the types, and basic message server to
                     allow language implementors to support the Language Server
                     Protocol for their specific language.
                     .
                     An example of this is for Haskell via the Haskell IDE
                     Engine, at https://github.com/haskell/haskell-ide-engine

homepage:            https://github.com/alanz/haskell-lsp
license:             MIT
license-file:        LICENSE
author:              Alan Zimmerman
maintainer:          alan.zimm@gmail.com
copyright:           Alan Zimmerman, 2016-2020
category:            Development
build-type:          Simple
extra-source-files:  ChangeLog.md, README.md
cabal-version:       1.22

library
  reexported-modules:  Language.Haskell.LSP.Types
                     , Language.Haskell.LSP.Types.Capabilities
                     , Language.Haskell.LSP.Types.Lens
  exposed-modules:     Language.Haskell.LSP.Core
                     , Language.Haskell.LSP.Control
                     , Language.Haskell.LSP.Diagnostics
                     , Language.Haskell.LSP.VFS
  -- other-modules:
 -- other-extensions:
  ghc-options:         -Wall
  build-depends:       base >= 4.9 && < 4.15
                     , async
                     , aeson >=1.0.0.0
                     , attoparsec
                     , bytestring
                     , containers
                     , directory
                     , data-default
                     , filepath
                     , hslogger
                     , hashable
<<<<<<< HEAD
                     , haskell-lsp-types == 0.22.*
                     , dependent-map
=======
                     , haskell-lsp-types == 0.23.*
>>>>>>> 9eb60f9f
                     , lens >= 4.15.2
                     , mtl
                     , network-uri
                     , rope-utf16-splay >= 0.3.1.0
                     , sorted-list == 0.2.1.*
                     , stm
                     , scientific
                     , temporary
                     , text
                     , transformers
                     , time
                     , unordered-containers
                     , unliftio-core
                     -- used for generating random uuids for dynamic registration
                     , random
                     , uuid >= 1.3
  hs-source-dirs:      src
  default-language:    Haskell2010
  ghc-options: -Wall -fprint-explicit-kinds

executable lsp-demo-reactor-server
  main-is:             Reactor.hs
  hs-source-dirs:      example
  default-language:    Haskell2010
  ghc-options:         -Wall -Wno-unticked-promoted-constructors

  build-depends:       base >= 4.9 && < 4.15
                     , aeson
                     , bytestring
                     , containers
                     , directory
                     , data-default
                     , dependent-map
                     , filepath
                     , hslogger
                     , lens >= 4.15.2
                     , mtl
                     , network-uri
                     , stm
                     , text
                     , time
                     , transformers
                     , unordered-containers
                     , unliftio
                     -- the package library. Comment this out if you want repl changes to propagate
                     , haskell-lsp
  if !flag(demo)
    buildable:         False

executable lsp-demo-simple-server
  main-is:             Simple.hs
  hs-source-dirs:      example
  default-language:    Haskell2010
  ghc-options:         -Wall -Wno-unticked-promoted-constructors
  build-depends:       base >= 4.9 && < 5
                     , data-default
                     -- the package library. Comment this out if you want repl changes to propagate
                     , haskell-lsp
                     , text
  if !flag(demo)
    buildable:         False

flag demo {
  description: Build the demo executables
  default:     False
}

test-suite haskell-lsp-test
  type:                exitcode-stdio-1.0
  -- hs-source-dirs:      test src
  hs-source-dirs:      test
  main-is:             Main.hs
  other-modules:       Spec
                       CapabilitiesSpec
                       JsonSpec
                       DiagnosticsSpec
                       MethodSpec
                       ServerCapabilitiesSpec
                       TypesSpec
                       URIFilePathSpec
                       VspSpec
                       WorkspaceEditSpec
  build-depends:       base
                     , QuickCheck
                     , aeson
                     , bytestring
                     , containers
                     , data-default
                     , directory
                     , filepath
                     , hashable
                     , haskell-lsp
                     , hspec
                     -- , hspec-jenkins
                     , lens >= 4.15.2
                     , network-uri
                     , quickcheck-instances
                     , rope-utf16-splay >= 0.2
                     , sorted-list == 0.2.1.*
                     , stm
                     , text
                     , unordered-containers
                     -- For GHCI tests
                     -- , async
                     -- , haskell-lsp-types
                     -- , hslogger
                     -- , temporary
                     -- , time
                     -- , unordered-containers
  build-tool-depends:  hspec-discover:hspec-discover
  ghc-options:         -threaded -rtsopts -with-rtsopts=-N -Wall
  default-language:    Haskell2010

source-repository head
  type:     git
  location: https://github.com/alanz/haskell-lsp<|MERGE_RESOLUTION|>--- conflicted
+++ resolved
@@ -42,12 +42,8 @@
                      , filepath
                      , hslogger
                      , hashable
-<<<<<<< HEAD
-                     , haskell-lsp-types == 0.22.*
+                     , haskell-lsp-types == 0.23.*
                      , dependent-map
-=======
-                     , haskell-lsp-types == 0.23.*
->>>>>>> 9eb60f9f
                      , lens >= 4.15.2
                      , mtl
                      , network-uri
