--- conflicted
+++ resolved
@@ -56,8 +56,6 @@
 import           System.Directory
 import           System.IO.Temp
 
-import           Debug.Trace
-
 -- ---------------------------------------------------------------------
 {-# ANN module ("hlint: ignore Eta reduce" :: String) #-}
 {-# ANN module ("hlint: ignore Redundant do" :: String) #-}
@@ -86,30 +84,9 @@
 openVFS vfs (J.NotificationMessage _ _ params) =
   let J.DidOpenTextDocumentParams
          (J.TextDocumentItem uri _ version text) = params
-<<<<<<< HEAD
-  return $ updateVFS (Map.insert (J.toNormalizedUri uri) (VirtualFile version (Rope.fromText text))) vfs
-
--- ---------------------------------------------------------------------
-
-changeFromClientVFS :: VFS -> J.DidChangeTextDocumentNotification -> IO VFS
-changeFromClientVFS vfs@VFS{vfsMap} (J.NotificationMessage _ _ params) = do
-  let
-    J.DidChangeTextDocumentParams vid (J.List changes) = params
-    J.VersionedTextDocumentIdentifier (J.toNormalizedUri -> uri) version = vid
-  case Map.lookup uri vfsMap of
-    Just (VirtualFile _ str) -> do
-      traceEventIO "START applyChanges"
-      let str' = applyChanges str changes
-      -- the client shouldn't be sending over a null version, only the server.
-      logs $ "Apply changes:" ++ show changes ++ " to " ++ show uri
-      traceEventIO "STOP applyChanges"
-      return $ updateVFS (Map.insert uri (VirtualFile (fromMaybe 0 version) str')) vfs
-    Nothing -> do
-      logs $ "haskell-lsp:changeVfs:can't find uri:" ++ show uri
-      return vfs
-=======
-  in (Map.insert (J.toNormalizedUri uri) (VirtualFile version (Rope.fromText text) Nothing) vfs
+  in (updateVFS (Map.insert (J.toNormalizedUri uri) (VirtualFile version (Rope.fromText text))) vfs
      , [])
+
 
 -- ---------------------------------------------------------------------
 
@@ -119,16 +96,15 @@
     J.DidChangeTextDocumentParams vid (J.List changes) = params
     J.VersionedTextDocumentIdentifier (J.toNormalizedUri -> uri) version = vid
   in
-    case Map.lookup uri vfs of
-      Just (VirtualFile _ str _) ->
+    case Map.lookup uri (vfsMap vfs) of
+      Just (VirtualFile _ str) ->
         let str' = applyChanges str changes
         -- the client shouldn't be sending over a null version, only the server.
-        in (Map.insert uri (VirtualFile (fromMaybe 0 version) str' Nothing) vfs, [])
+        in (updateVFS (Map.insert uri (VirtualFile (fromMaybe 0 version) str')) vfs, [])
       Nothing ->
         -- logs $ "haskell-lsp:changeVfs:can't find uri:" ++ show uri
         -- return vfs
         (vfs, ["haskell-lsp:changeVfs:can't find uri:" ++ show uri])
->>>>>>> dd551b97
 
 updateVFS :: (VFSMap -> VFSMap) -> VFS -> VFS
 updateVFS f vfs@VFS{vfsMap} = vfs { vfsMap = f vfsMap }
@@ -191,11 +167,7 @@
 closeVFS :: VFS -> J.DidCloseTextDocumentNotification -> (VFS, [String])
 closeVFS vfs (J.NotificationMessage _ _ params) =
   let J.DidCloseTextDocumentParams (J.TextDocumentIdentifier uri) = params
-<<<<<<< HEAD
-  return $ updateVFS (Map.delete (J.toNormalizedUri uri)) vfs
-=======
-  in (Map.delete (J.toNormalizedUri uri) vfs,[])
->>>>>>> dd551b97
+  in (updateVFS (Map.delete (J.toNormalizedUri uri)) vfs,[])
 
 -- ---------------------------------------------------------------------
 {-
