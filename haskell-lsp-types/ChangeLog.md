--- conflicted
+++ resolved
@@ -1,22 +1,15 @@
 # Revision history for haskell-lsp-types
 
-<<<<<<< HEAD
 ## 0.5.0.0  -- 2018-08-03
-=======
-## 0.5.0.0  -- 2018-xx-xx
->>>>>>> b75ca9cd
 
 * Update Command.arguments to match specification
 * Update ClientCapabilities to v3.10
 * Add MarkupContent
 * Add new CompletionKinds
-<<<<<<< HEAD
 * Add new SymbolKinds
 * Add preset version capabilities
-=======
-* Add new DocumentSymbol type and heirarchal support
+* Add new DocumentSymbol type and hierarchal support
 * Rename CommandOrCodeAction to CAResult
->>>>>>> b75ca9cd
 
 ## 0.4.0.0  -- 2018-07-10
 
